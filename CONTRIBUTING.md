--- conflicted
+++ resolved
@@ -14,12 +14,7 @@
 For some useful links we've compiled see [`VOID_USEFUL_LINKS.md`](https://github.com/voideditor/void/blob/main/VOID_USEFUL_LINKS.md).
 
 ## 1. Building the Extension
-<<<<<<< HEAD
-
-Here's how you can start contributing to the Void Extension, where much of our code lives right now:
-=======
 Here's how you can start contributing to the Void extension. This is where most of Void's code lives, and it's where you should get started if you're new. 
->>>>>>> 3959953d
 
 1. Clone the repository:
 
@@ -27,11 +22,7 @@
 git clone https://github.com/voideditor/void
 ```
 
-<<<<<<< HEAD
-2. Open the extension folder in VS Code (open it in a new workspace, _don't_ just cd into it):
-=======
 2. Open the folder `/extensions/void` in VS Code (open it in a new workspace, *don't* just cd into it):
->>>>>>> 3959953d
 
 ```
 open /extensions/void
